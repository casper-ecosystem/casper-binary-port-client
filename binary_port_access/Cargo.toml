--- conflicted
+++ resolved
@@ -12,15 +12,9 @@
 path = "src/lib.rs"
 
 [dependencies]
-<<<<<<< HEAD
-casper-types = { git = "https://github.com/casper-network/casper-node.git", default-features = false, branch = "feat-2.0" }
-casper-binary-port = { git = "https://github.com/casper-network/casper-node.git", branch = "feat-2.0" }
-thiserror = "1.0.64"
-=======
 casper-types = { git = "https://github.com/casper-network/casper-node", default-features = false, branch = "feat-2.0" }
 casper-binary-port = { git = "https://github.com/casper-network/casper-node", branch = "feat-2.0" }
-thiserror = "1"
->>>>>>> d94fa73b
+thiserror = "1.0.64"
 futures = "0.3.31"
 rand = { version = "0.8.5", default-features = false }
 
