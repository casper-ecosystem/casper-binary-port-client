--- conflicted
+++ resolved
@@ -11,11 +11,7 @@
 license = "Apache-2.0"
 
 [dependencies]
-<<<<<<< HEAD
-casper-types = { git = "https://github.com/casper-network/casper-node.git", branch = "feat-2.0", features = [
-=======
 casper-types = { git = "https://github.com/casper-network/casper-node", branch = "feat-2.0", features = [
->>>>>>> d94fa73b
     "std-fs-io",
 ] }
 casper-binary-port = { version = "1.0.0", git = "https://github.com/casper-network/casper-node", branch = "feat-2.0" }
